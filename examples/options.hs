--- conflicted
+++ resolved
@@ -5,13 +5,8 @@
 
 import Network.Wai.Middleware.RequestLogger -- install wai-extra if you don't have this
 
-<<<<<<< HEAD
 import Data.Default.Class (def)
-import Network.Wai.Handler.Warp (settingsPort)
-=======
-import Data.Default (def)
 import Network.Wai.Handler.Warp (setPort)
->>>>>>> 54faef08
 
 -- Set some Scotty settings
 opts :: Options
