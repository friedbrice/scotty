--- conflicted
+++ resolved
@@ -19,12 +19,8 @@
 
 import qualified Data.ByteString as BS
 import           Data.ByteString.Lazy.Char8 (ByteString)
-<<<<<<< HEAD
 import           Data.Default.Class (Default, def)
-=======
-import           Data.Default (Default, def)
 #if !(MIN_VERSION_base(4,8,0))
->>>>>>> 2f3b93d1
 import           Data.Monoid (mempty)
 #endif
 import           Data.String (IsString(..))
