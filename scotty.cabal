--- conflicted
+++ resolved
@@ -68,28 +68,9 @@
                        Web.Scotty.Route
                        Web.Scotty.Util
   default-language:    Haskell2010
-<<<<<<< HEAD
-  build-depends:       aeson              >= 0.6.2.1  && < 0.9,
-                       base               >= 4.3.1    && < 5,
-                       blaze-builder      >= 0.3.3.0  && < 0.5,
-                       bytestring         >= 0.10.0.2 && < 0.11,
-                       case-insensitive   >= 1.0.0.1  && < 1.3,
-                       data-default-class >= 0.0.1    && < 0.1,
-                       http-types         >= 0.8.2    && < 0.9,
-                       mtl                >= 2.1.2    && < 2.3,
-                       monad-control      >= 1.0.0.0  && < 1.1,
-                       network            >= 2.6.0.2  && < 2.7,
-                       regex-compat       >= 0.95.1   && < 0.96,
-                       text               >= 0.11.3.1 && < 1.3,
-                       transformers       >= 0.3.0.0  && < 0.5,
-                       transformers-base  >= 0.4.1    && < 0.5,
-                       wai                >= 3.0.0    && < 3.1,
-                       wai-extra          >= 3.0.0    && < 3.1,
-                       warp               >= 3.0.0    && < 3.1
-=======
   build-depends:       aeson               >= 0.6.2.1  && < 0.9,
                        base                >= 4.3.1    && < 5,
-                       blaze-builder       >= 0.3.3.0  && < 0.4,
+                       blaze-builder       >= 0.3.3.0  && < 0.5,
                        bytestring          >= 0.10.0.2 && < 0.11,
                        case-insensitive    >= 1.0.0.1  && < 1.3,
                        data-default-class  >= 0.0.1    && < 0.1,
@@ -100,13 +81,12 @@
                        regex-compat        >= 0.95.1   && < 0.96,
                        text                >= 0.11.3.1 && < 1.3,
                        transformers        >= 0.3.0.0  && < 0.5,
-                       transformers-base   >= 0.4.4    && < 0.5,
+                       transformers-base   >= 0.4.1    && < 0.5,
                        transformers-compat >= 0.4      && < 0.5,
                        wai                 >= 3.0.0    && < 3.1,
                        wai-extra           >= 3.0.0    && < 3.1,
                        warp                >= 3.0.0    && < 3.1
->>>>>>> 141b2cfc
-
+  
   GHC-options: -Wall -fno-warn-orphans
 
 test-suite spec
