--- conflicted
+++ resolved
@@ -73,12 +73,8 @@
                        blaze-builder       >= 0.3.3.0  && < 0.5,
                        bytestring          >= 0.10.0.2 && < 0.11,
                        case-insensitive    >= 1.0.0.1  && < 1.3,
-<<<<<<< HEAD
                        data-default-class  >= 0.0.1    && < 0.2,
-=======
-                       data-default-class  >= 0.0.1    && < 0.1,
                        exceptions          >= 0.7      && < 0.9,
->>>>>>> 46249e4e
                        fail,
                        http-types          >= 0.8.2    && < 0.10,
                        monad-control       >= 1.0.0.3  && < 1.1,
